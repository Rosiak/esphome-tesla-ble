# ESPHome Tesla BLE

[![GitHub Release][releases-shield]][releases]
[![GitHub Activity][commits-shield]][commits]
[![Last Commit][last-commit-shield]][commits]
[![Platform][platform-shield]](https://github.com/esphome)

This project [PedroKTFC/esphome-tesla-ble](https://github.com/PedroKTFC/esphome-tesla-ble) lets you use an ESP32 device to manage charging a Tesla vehicle over BLE. It is a fork of the [yoziru/esphome-tesla-ble](http://github.com/yoziru/esphome-tesla-ble) and uses a similar fork of the [yoziru/tesla-ble](http://github.com/yoziru/tesla-ble) library.

| Controls | Sensors-1 | Sensors-2| Diagnostic |
| - | - | - | - |
| <img src="./docs/ha-controls.png"> | <img src="./docs/ha-sensors1.png"> | <img src="./docs/ha-sensors2.png"> | <img src="./docs/ha-diagnostic.png"> |

## Features

### Controls

These are implemented as switches, covers, buttons or numbers. Where indicated, these use the current sensor value for the control (but be aware that changing a value/state has a delay before it is reflected in the corresponding sensor - it takes time to send the messages to the vehicle to make the control and then read back the new value - it might look like the control has been rejected as the value reverts to the previous value; be patient!).

- Open/close boot (cover)
- Open/close charge port flap. Uses current sensor value (cover)
- Turn on/off charger (switch)
- Set charging amps (number)
- Set charging limit (%).  Uses current sensor value (number)
- Turn on/off climate. Uses current sensor value (switch)
- Turn on/off defrost. Uses current sensor value (switch)
- Flash lights (button)
- Open frunk. Open only (cover)
- Lock/unlock the car (lock)
- Turn on/off sentry mode
- Sound horn (button)
- Turn on/off steering wheel heater (switch)
- Unlatch driver door (button). This is disabled by default as it cannot be undone (eg if you're on holiday and, say your car is on your drive, if you accidentally action this button your driver door will unlatch and you can only re-close it physically!) 
- Unlock charge port (button)
- Vent/close windows (cover)
- Wake up vehicle (button)

### Vehicle Information Sensors

There are two categories, those available even when asleep and those only when awake.

- Always available:
  - Asleep/awake
  - Doors locked/unlocked
  - User present/not present
- Only when awake:
  - Boot state open/closed
  - Charge current (Amps)
  - Charge distance added (miles)
  - Charge energy added (kWh)
  - Charging flap open/closed
  - Charge level (%)
  - Charge limit (%)
  - Charge power (kW)
  - Charge voltage (V)
  - Charging state (eg Stopped, Charging, Complete)
  - Climate on/off
  - Current limit setting (Amps)
  - Defrost state on/off
  - Doors locked/unlocked
  - Exterior temperature (°C)
  - Frunk open/closed
  - Interior temperature (°C)
  - Last update (the last time a response was received from the Infotainment system, does not go "Unknown" once a response has been received)
  - Minutes to limit (time to charge limit, multiples of 5 minutes)
  - Odometer (miles)
  - Range (miles)
  - Shift state (eg Invalid, R, N, D)
  - Windows open/closed

### Diagnostics

These are the diagnostic button actions:

- Force data update (wakes the car and reads all sensors)
- Pair BLE key with vehicle
- Regenerate key - will require repairing
- Restart ESP board

### Configuration

There are five number and two switch actions that allow the dynamic update of the polling parameters (see below). These are disabled by default as I recommend they should be changed through yaml but they are useful for tuning/debugging your setup. Note there is no equivalent to the `update_interval` parameter - this can still only be updated through yaml (and so a re-build). The following lists them with the equivalent polling parameter:

- Post wake poll time = post_wake_poll_time (number)
- Poll data period = poll_data_period (number)
- Poll asleep period = poll_asleep_period (number)
- Poll charging period = poll_charging_period (number)
- BLE disconnected min time = ble_disconnected_min_time (number)
- Fast poll if unlocked = fast_poll_if_unlocked (switch)
- Wake on boot = wake_on_boot (switch)

## Hardware

- ESP32
- [M5Stack Atom S3](https://docs.m5stack.com/en/core/AtomS3)
- Alternatively, [M5Stack Atom S3-Lite](https://docs.m5stack.com/en/core/AtomS3%20Lite)
- Alternatively, [M5Stack Nano C6](https://docs.m5stack.com/en/core/M5NanoC6)
- USB-C cable to flash conveniently the M5Stack of your choice

## Usage

### Vehicle data polling

There are several key parameters that determine the polling activity as follows:

| Name | Type | Default | Supported options | Description |
| --- | --- | --- | --- | --- |
|`update_interval`|number|10s|any interval|This is the base polling rate in seconds. **No other polls can happen faster than this even if you configure them shorter.** The base polling checks the overall status using the car’s VCSEC system (Vehicle Controller and Safety Electronics Controller, the central electronic control unit of a Tesla vehicle). It is polled at this rate and does not wake the car when asleep or prevent the car from going to sleep.|
|`post_wake_poll_time`|number|300|>0 seconds|If the vehicle wakes up, it will be detected and the vehicle will be polled for data at a rate specified in `poll_data_period` for at least this number of seconds. After this, polling will fallback to a rate specified in `poll_asleep_period`. E.g. Suppose `post_wake_poll_time`=300, `poll_data_period`=60 and `poll_asleep_period`=120. In this case, when the care awakes, initially data will be polled each 60s for the first 300s. Then polling will continue each 120s.|
|`poll_data_period`|number|60|>0 seconds|The vehicle is polled every this parameter seconds after becoming awake for a period of `post_wake_poll_time` seconds. Note the vehicle can stay awake if this is set too short.|
|`poll_asleep_period`|number|60|>0 seconds|The vehicle is polled every this parameter seconds while being asleep and beyond the `post_wake_poll_time` after awakening. If set too short it can prevent the vehicle falling asleep.|
|`poll_charging_period`|number|10|>0 seconds|While charging, the car can be polled more frequently if desired using this parameter.|
|`ble_disconnected_min_time`|number|300|>0 seconds|Sensors will only be set to *Unknown* if the BLE connection remains disconnected for at least this time (useful if you have a slightly flakey BLE connection to your vehicle). Setting it to zero means sensors will be set to *Unknown* as soon as the BLE connection disconnects.|
|`fast_poll_if_unlocked`|number|0|0, >0|Controls whether fast polls are enabled when unlocked. If the vehicle is unlocked (and `fast_poll_if_unlocked` > 0) or a person is detected as present in the vehicle, the vehicle will be polled at `update_interval` until it is locked and/or no person is present in the vehicle. This could be useful if you wish to quickly detect a change in the vehicle (for example, I use it to detect when it is put into gear so I can trigger an automation to open my electric gate). Set to 0 to disable, any value > 0 to enable.|
|`wake_on_boot`|number|0|0, >0|Controls whether the car is woken when the board restarts. Set to 0 to not wake, any value > 0 to wake.|

Note that if the other parameters are not multiples of `update_interval`, the timings will be longer than expected. For example, if `update_interval` is set to 30s and `poll_data_period` is set to 75s, then the effective `poll_data_period` will be 90s.

## Miles vs Km

By default the car reports miles, so this integration returns miles. In home assistant you can edit the sensor and select the preferred unit of measurement there.

## Pre-requisites

**Recommended path**
- Home Assistant [Add-On Esphome Device Builder](https://esphome.io/guides/getting_started_hassio#installing-esphome-device-builder)

**Alternative**
- Python 3.10+
- GNU Make

## Finding the BLE MAC address of your vehicle

**Recommended path**

Use an appropriate BLE app on your phone (eg BLE Scanner) to scan for the BLE devices nearby (so be close to your car). You should see your car in the list of devices (its name will begin with an 'S') with the MAC address displayed.
Copy and rename `secrets.yaml.example` to `secrets.yaml` and update it with your WiFi credentials (`wifi_ssid` and `wifi_password`) and vehicle VIN (`tesla_vin`) and BLE MAC adress (`ble_mac_address`).

**Alternative**

Build the scanner in the [`ble-scanner.yml`](./ble-scanner.yml) file. Once built, it will start scanning and print out the MAC address of any Tesla vehicles found in the logs. Building does take some time.

The following is the original method. I have never tried this and I do not maintain the associated file. I therefore do not recommend this but have left it here in case there are any people left who still use it.

1. Copy and rename `secrets.yaml.example` to `secrets.yaml` and update it with your WiFi credentials (`wifi_ssid` and `wifi_password`) and vehicle VIN (`tesla_vin`).
1. Enable the `tesla_ble_listener` package in `packages/base.yml` by uncommenting the `listener: !include listener.yml` line.
1. Build and flash the firmware to your ESP32 device. See the 'Building and flashing ESP32 firmware' section below.
1. Open the ESPHome logs in Home Assistant and wake it up. Watch for the "Found Tesla vehicle" message, which will contain the BLE MAC address of your vehicle.
    > Note: The vehicle must be in range and awake for the BLE MAC address to be discovered. If the vehicle is not awake, open the Tesla app and run any command

    ```log
    [00:00:00][D][tesla_ble_listener:044]: Parsing device: [CC:BB:D1:E2:34:F0]: BLE Device name 1
    [00:00:00][D][tesla_ble_listener:044]: Parsing device: [19:8A:BB:C3:D2:1F]: 
    [00:00:00][D][tesla_ble_listener:044]: Parsing device: [19:8A:BB:C3:D2:1F]:
    [00:00:00][D][tesla_ble_listener:044]: Parsing device: [F5:4E:3D:C2:1B:A0]: BLE Device name 2
    [00:00:00][D][tesla_ble_listener:044]: Parsing device: [A0:B1:C2:D3:E4:F5]: S1a87a5a75f3df858C
    [00:00:00][I][tesla_ble_listener:054]: Found Tesla vehicle | Name: S1a87a5a75f3df858C | MAC: A0:B1:C2:D3:E4:F5
    ```

1. Clean up your environment before the next step by disabling the `tesla_ble_listener` package in `packages/base.yml` and running

    ```sh
    make clean
    ```

## Building and flashing ESP32 firmware

**Recommended path**

For an example ESPHome dashboard, see [`tesla-ble-example.yml`](./tesla-ble.example.yml). Please always start from this. I strongly recommend building this using the ESPHome Device Builder add-on in Home Assistant as this makes building and re-building (eg for updates) much easier.
If you have limited experience with flashing ESP32 devices and want to get more familiar, check Lazy Tech Geek's video https://www.youtube.com/watch?v=XMpNJgozF-c

**Alternative**

The following are instructions if you use `make`. I have never used these so cannot vouch for their accuracy (as I said above, it's far easier to use the ESPHome Device Builder add-on in Home Assistant). I welcome any feedback on improving/correcting these instructions - please raise an issue for it.

1. Connect your ESP32 device to your computer via USB
1. Copy and rename `secrets.yaml.example` to `secrets.yaml` and update it with your WiFi credentials (`wifi_ssid` and `wifi_password`) and vehicle details (`ble_mac_address` and `tesla_vin`)
1. Build the image with [ESPHome](https://esphome.io/guides/getting_started_command_line.html). Alternate boards are listed in the `boards/` directory.

    ```sh
    make compile BOARD=m5stack-nanoc6
    ```

1. Upload/flash the firmware to the board.

    ```sh
    make upload BOARD=m5stack-nanoc6
    ```

1. After flashing, you can use the log command to monitor the logs from the device. The host suffix is the last part of the device name in the ESPHome dashboard (e.g. `5b2ac7`).

    ```sh
    make logs HOST_SUFFIX=-5b2ac7
    ```

1. For updating your device, you can OTA update over local WiFi using the same host suffix:

    ```sh
    make upload HOST_SUFFIX=-5b2ac7
    ```

> Note: the make commands are just a wrapper around the `esphome` command. You can also use the `esphome` commands directly if you prefer (e.g. `esphome compile tesla-ble-m5stack-nanoc6.yml`)

## Adding the device to Home Assistant

1. In Home Assistant, go to Settings > Devices & Services. If your device is discovered automatically, you can add it by clicking the "Configure" button by the discovered device. If not, click the "+ Add integration" button and select "ESPHome" as the integration and enter the IP address of your device.
2. Enter the API encryption key from the `secrets.yaml` file when prompted.
3. That's it! You should now see the device in Home Assistant and be able to control it.

## Pairing the BLE key with your vehicle

1. Make sure your ESP32 device is close to the car (check the "BLE Signal" sensor) and the BLE MAC address and VIN in `secrets.yaml` is correct. IT IS ESSENTIAL THESE ARE CORRECT - YOUR CAR WILL NOT PAIR OTHERWISE.
1. Get into your vehicle
1. In Home Assistant, go to Settings > Devices & Services > ESPHome, choose your Tesla BLE device and click "Pair BLE key"
1. Tap your NFC card to your car's center console
1. A prompt will appear on the screen of your car asking if you want to pair the key
    > Note: if the popup does not appear, you may need to press "Pair BLE key" and tap your card again

    <img src="./docs/vehicle-pair-request.png" width="500">

1. Hit confirm on the screen
1. To verify the key was added, tap Controls > Locks, and you should see a new key named "Unknown device" in the list
1. [optional] Rename your key to "ESPHome BLE" to make it easier to identify

    <img src="./docs/vehicle-locks.png" width="500">


<<<<<<< HEAD
[commits-shield]: https://img.shields.io/github/commit-activity/y/PedroKTFC/esphome-tesla-ble
[commits]: https://github.com/PedroKTFC/esphome-tesla-ble/commits/main
[releases-shield]: https://img.shields.io/github/v/release/PedroKTFC/esphome-tesla-ble
[releases]: https://github.com/Blackymas/PedroKTFC/esphome-tesla-ble
[last-commit-shield]: https://img.shields.io/github/last-commit/PedroKTFC/esphome-tesla-ble
[platform-shield]: https://img.shields.io/badge/platform-Home%20Assistant%20&%20ESPHome-blue

=======







>>>>>>> 677c8d94
<|MERGE_RESOLUTION|>--- conflicted
+++ resolved
@@ -1,245 +1,234 @@
-# ESPHome Tesla BLE
-
-[![GitHub Release][releases-shield]][releases]
-[![GitHub Activity][commits-shield]][commits]
-[![Last Commit][last-commit-shield]][commits]
-[![Platform][platform-shield]](https://github.com/esphome)
-
-This project [PedroKTFC/esphome-tesla-ble](https://github.com/PedroKTFC/esphome-tesla-ble) lets you use an ESP32 device to manage charging a Tesla vehicle over BLE. It is a fork of the [yoziru/esphome-tesla-ble](http://github.com/yoziru/esphome-tesla-ble) and uses a similar fork of the [yoziru/tesla-ble](http://github.com/yoziru/tesla-ble) library.
-
-| Controls | Sensors-1 | Sensors-2| Diagnostic |
-| - | - | - | - |
-| <img src="./docs/ha-controls.png"> | <img src="./docs/ha-sensors1.png"> | <img src="./docs/ha-sensors2.png"> | <img src="./docs/ha-diagnostic.png"> |
-
-## Features
-
-### Controls
-
-These are implemented as switches, covers, buttons or numbers. Where indicated, these use the current sensor value for the control (but be aware that changing a value/state has a delay before it is reflected in the corresponding sensor - it takes time to send the messages to the vehicle to make the control and then read back the new value - it might look like the control has been rejected as the value reverts to the previous value; be patient!).
-
-- Open/close boot (cover)
-- Open/close charge port flap. Uses current sensor value (cover)
-- Turn on/off charger (switch)
-- Set charging amps (number)
-- Set charging limit (%).  Uses current sensor value (number)
-- Turn on/off climate. Uses current sensor value (switch)
-- Turn on/off defrost. Uses current sensor value (switch)
-- Flash lights (button)
-- Open frunk. Open only (cover)
-- Lock/unlock the car (lock)
-- Turn on/off sentry mode
-- Sound horn (button)
-- Turn on/off steering wheel heater (switch)
-- Unlatch driver door (button). This is disabled by default as it cannot be undone (eg if you're on holiday and, say your car is on your drive, if you accidentally action this button your driver door will unlatch and you can only re-close it physically!) 
-- Unlock charge port (button)
-- Vent/close windows (cover)
-- Wake up vehicle (button)
-
-### Vehicle Information Sensors
-
-There are two categories, those available even when asleep and those only when awake.
-
-- Always available:
-  - Asleep/awake
-  - Doors locked/unlocked
-  - User present/not present
-- Only when awake:
-  - Boot state open/closed
-  - Charge current (Amps)
-  - Charge distance added (miles)
-  - Charge energy added (kWh)
-  - Charging flap open/closed
-  - Charge level (%)
-  - Charge limit (%)
-  - Charge power (kW)
-  - Charge voltage (V)
-  - Charging state (eg Stopped, Charging, Complete)
-  - Climate on/off
-  - Current limit setting (Amps)
-  - Defrost state on/off
-  - Doors locked/unlocked
-  - Exterior temperature (°C)
-  - Frunk open/closed
-  - Interior temperature (°C)
-  - Last update (the last time a response was received from the Infotainment system, does not go "Unknown" once a response has been received)
-  - Minutes to limit (time to charge limit, multiples of 5 minutes)
-  - Odometer (miles)
-  - Range (miles)
-  - Shift state (eg Invalid, R, N, D)
-  - Windows open/closed
-
-### Diagnostics
-
-These are the diagnostic button actions:
-
-- Force data update (wakes the car and reads all sensors)
-- Pair BLE key with vehicle
-- Regenerate key - will require repairing
-- Restart ESP board
-
-### Configuration
-
-There are five number and two switch actions that allow the dynamic update of the polling parameters (see below). These are disabled by default as I recommend they should be changed through yaml but they are useful for tuning/debugging your setup. Note there is no equivalent to the `update_interval` parameter - this can still only be updated through yaml (and so a re-build). The following lists them with the equivalent polling parameter:
-
-- Post wake poll time = post_wake_poll_time (number)
-- Poll data period = poll_data_period (number)
-- Poll asleep period = poll_asleep_period (number)
-- Poll charging period = poll_charging_period (number)
-- BLE disconnected min time = ble_disconnected_min_time (number)
-- Fast poll if unlocked = fast_poll_if_unlocked (switch)
-- Wake on boot = wake_on_boot (switch)
-
-## Hardware
-
-- ESP32
-- [M5Stack Atom S3](https://docs.m5stack.com/en/core/AtomS3)
-- Alternatively, [M5Stack Atom S3-Lite](https://docs.m5stack.com/en/core/AtomS3%20Lite)
-- Alternatively, [M5Stack Nano C6](https://docs.m5stack.com/en/core/M5NanoC6)
-- USB-C cable to flash conveniently the M5Stack of your choice
-
-## Usage
-
-### Vehicle data polling
-
-There are several key parameters that determine the polling activity as follows:
-
-| Name | Type | Default | Supported options | Description |
-| --- | --- | --- | --- | --- |
-|`update_interval`|number|10s|any interval|This is the base polling rate in seconds. **No other polls can happen faster than this even if you configure them shorter.** The base polling checks the overall status using the car’s VCSEC system (Vehicle Controller and Safety Electronics Controller, the central electronic control unit of a Tesla vehicle). It is polled at this rate and does not wake the car when asleep or prevent the car from going to sleep.|
-|`post_wake_poll_time`|number|300|>0 seconds|If the vehicle wakes up, it will be detected and the vehicle will be polled for data at a rate specified in `poll_data_period` for at least this number of seconds. After this, polling will fallback to a rate specified in `poll_asleep_period`. E.g. Suppose `post_wake_poll_time`=300, `poll_data_period`=60 and `poll_asleep_period`=120. In this case, when the care awakes, initially data will be polled each 60s for the first 300s. Then polling will continue each 120s.|
-|`poll_data_period`|number|60|>0 seconds|The vehicle is polled every this parameter seconds after becoming awake for a period of `post_wake_poll_time` seconds. Note the vehicle can stay awake if this is set too short.|
-|`poll_asleep_period`|number|60|>0 seconds|The vehicle is polled every this parameter seconds while being asleep and beyond the `post_wake_poll_time` after awakening. If set too short it can prevent the vehicle falling asleep.|
-|`poll_charging_period`|number|10|>0 seconds|While charging, the car can be polled more frequently if desired using this parameter.|
-|`ble_disconnected_min_time`|number|300|>0 seconds|Sensors will only be set to *Unknown* if the BLE connection remains disconnected for at least this time (useful if you have a slightly flakey BLE connection to your vehicle). Setting it to zero means sensors will be set to *Unknown* as soon as the BLE connection disconnects.|
-|`fast_poll_if_unlocked`|number|0|0, >0|Controls whether fast polls are enabled when unlocked. If the vehicle is unlocked (and `fast_poll_if_unlocked` > 0) or a person is detected as present in the vehicle, the vehicle will be polled at `update_interval` until it is locked and/or no person is present in the vehicle. This could be useful if you wish to quickly detect a change in the vehicle (for example, I use it to detect when it is put into gear so I can trigger an automation to open my electric gate). Set to 0 to disable, any value > 0 to enable.|
-|`wake_on_boot`|number|0|0, >0|Controls whether the car is woken when the board restarts. Set to 0 to not wake, any value > 0 to wake.|
-
-Note that if the other parameters are not multiples of `update_interval`, the timings will be longer than expected. For example, if `update_interval` is set to 30s and `poll_data_period` is set to 75s, then the effective `poll_data_period` will be 90s.
-
-## Miles vs Km
-
-By default the car reports miles, so this integration returns miles. In home assistant you can edit the sensor and select the preferred unit of measurement there.
-
-## Pre-requisites
-
-**Recommended path**
-- Home Assistant [Add-On Esphome Device Builder](https://esphome.io/guides/getting_started_hassio#installing-esphome-device-builder)
-
-**Alternative**
-- Python 3.10+
-- GNU Make
-
-## Finding the BLE MAC address of your vehicle
-
-**Recommended path**
-
-Use an appropriate BLE app on your phone (eg BLE Scanner) to scan for the BLE devices nearby (so be close to your car). You should see your car in the list of devices (its name will begin with an 'S') with the MAC address displayed.
-Copy and rename `secrets.yaml.example` to `secrets.yaml` and update it with your WiFi credentials (`wifi_ssid` and `wifi_password`) and vehicle VIN (`tesla_vin`) and BLE MAC adress (`ble_mac_address`).
-
-**Alternative**
-
-Build the scanner in the [`ble-scanner.yml`](./ble-scanner.yml) file. Once built, it will start scanning and print out the MAC address of any Tesla vehicles found in the logs. Building does take some time.
-
-The following is the original method. I have never tried this and I do not maintain the associated file. I therefore do not recommend this but have left it here in case there are any people left who still use it.
-
-1. Copy and rename `secrets.yaml.example` to `secrets.yaml` and update it with your WiFi credentials (`wifi_ssid` and `wifi_password`) and vehicle VIN (`tesla_vin`).
-1. Enable the `tesla_ble_listener` package in `packages/base.yml` by uncommenting the `listener: !include listener.yml` line.
-1. Build and flash the firmware to your ESP32 device. See the 'Building and flashing ESP32 firmware' section below.
-1. Open the ESPHome logs in Home Assistant and wake it up. Watch for the "Found Tesla vehicle" message, which will contain the BLE MAC address of your vehicle.
-    > Note: The vehicle must be in range and awake for the BLE MAC address to be discovered. If the vehicle is not awake, open the Tesla app and run any command
-
-    ```log
-    [00:00:00][D][tesla_ble_listener:044]: Parsing device: [CC:BB:D1:E2:34:F0]: BLE Device name 1
-    [00:00:00][D][tesla_ble_listener:044]: Parsing device: [19:8A:BB:C3:D2:1F]: 
-    [00:00:00][D][tesla_ble_listener:044]: Parsing device: [19:8A:BB:C3:D2:1F]:
-    [00:00:00][D][tesla_ble_listener:044]: Parsing device: [F5:4E:3D:C2:1B:A0]: BLE Device name 2
-    [00:00:00][D][tesla_ble_listener:044]: Parsing device: [A0:B1:C2:D3:E4:F5]: S1a87a5a75f3df858C
-    [00:00:00][I][tesla_ble_listener:054]: Found Tesla vehicle | Name: S1a87a5a75f3df858C | MAC: A0:B1:C2:D3:E4:F5
-    ```
-
-1. Clean up your environment before the next step by disabling the `tesla_ble_listener` package in `packages/base.yml` and running
-
-    ```sh
-    make clean
-    ```
-
-## Building and flashing ESP32 firmware
-
-**Recommended path**
-
-For an example ESPHome dashboard, see [`tesla-ble-example.yml`](./tesla-ble.example.yml). Please always start from this. I strongly recommend building this using the ESPHome Device Builder add-on in Home Assistant as this makes building and re-building (eg for updates) much easier.
-If you have limited experience with flashing ESP32 devices and want to get more familiar, check Lazy Tech Geek's video https://www.youtube.com/watch?v=XMpNJgozF-c
-
-**Alternative**
-
-The following are instructions if you use `make`. I have never used these so cannot vouch for their accuracy (as I said above, it's far easier to use the ESPHome Device Builder add-on in Home Assistant). I welcome any feedback on improving/correcting these instructions - please raise an issue for it.
-
-1. Connect your ESP32 device to your computer via USB
-1. Copy and rename `secrets.yaml.example` to `secrets.yaml` and update it with your WiFi credentials (`wifi_ssid` and `wifi_password`) and vehicle details (`ble_mac_address` and `tesla_vin`)
-1. Build the image with [ESPHome](https://esphome.io/guides/getting_started_command_line.html). Alternate boards are listed in the `boards/` directory.
-
-    ```sh
-    make compile BOARD=m5stack-nanoc6
-    ```
-
-1. Upload/flash the firmware to the board.
-
-    ```sh
-    make upload BOARD=m5stack-nanoc6
-    ```
-
-1. After flashing, you can use the log command to monitor the logs from the device. The host suffix is the last part of the device name in the ESPHome dashboard (e.g. `5b2ac7`).
-
-    ```sh
-    make logs HOST_SUFFIX=-5b2ac7
-    ```
-
-1. For updating your device, you can OTA update over local WiFi using the same host suffix:
-
-    ```sh
-    make upload HOST_SUFFIX=-5b2ac7
-    ```
-
-> Note: the make commands are just a wrapper around the `esphome` command. You can also use the `esphome` commands directly if you prefer (e.g. `esphome compile tesla-ble-m5stack-nanoc6.yml`)
-
-## Adding the device to Home Assistant
-
-1. In Home Assistant, go to Settings > Devices & Services. If your device is discovered automatically, you can add it by clicking the "Configure" button by the discovered device. If not, click the "+ Add integration" button and select "ESPHome" as the integration and enter the IP address of your device.
-2. Enter the API encryption key from the `secrets.yaml` file when prompted.
-3. That's it! You should now see the device in Home Assistant and be able to control it.
-
-## Pairing the BLE key with your vehicle
-
-1. Make sure your ESP32 device is close to the car (check the "BLE Signal" sensor) and the BLE MAC address and VIN in `secrets.yaml` is correct. IT IS ESSENTIAL THESE ARE CORRECT - YOUR CAR WILL NOT PAIR OTHERWISE.
-1. Get into your vehicle
-1. In Home Assistant, go to Settings > Devices & Services > ESPHome, choose your Tesla BLE device and click "Pair BLE key"
-1. Tap your NFC card to your car's center console
-1. A prompt will appear on the screen of your car asking if you want to pair the key
-    > Note: if the popup does not appear, you may need to press "Pair BLE key" and tap your card again
-
-    <img src="./docs/vehicle-pair-request.png" width="500">
-
-1. Hit confirm on the screen
-1. To verify the key was added, tap Controls > Locks, and you should see a new key named "Unknown device" in the list
-1. [optional] Rename your key to "ESPHome BLE" to make it easier to identify
-
-    <img src="./docs/vehicle-locks.png" width="500">
-
-
-<<<<<<< HEAD
-[commits-shield]: https://img.shields.io/github/commit-activity/y/PedroKTFC/esphome-tesla-ble
-[commits]: https://github.com/PedroKTFC/esphome-tesla-ble/commits/main
-[releases-shield]: https://img.shields.io/github/v/release/PedroKTFC/esphome-tesla-ble
-[releases]: https://github.com/Blackymas/PedroKTFC/esphome-tesla-ble
-[last-commit-shield]: https://img.shields.io/github/last-commit/PedroKTFC/esphome-tesla-ble
-[platform-shield]: https://img.shields.io/badge/platform-Home%20Assistant%20&%20ESPHome-blue
-
-=======
-
-
-
-
-
-
-
->>>>>>> 677c8d94
+# ESPHome Tesla BLE
+
+[![GitHub Release][releases-shield]][releases]
+[![GitHub Activity][commits-shield]][commits]
+[![Last Commit][last-commit-shield]][commits]
+[![Platform][platform-shield]](https://github.com/esphome)
+
+This project [PedroKTFC/esphome-tesla-ble](https://github.com/PedroKTFC/esphome-tesla-ble) lets you use an ESP32 device to manage charging a Tesla vehicle over BLE. It is a fork of the [yoziru/esphome-tesla-ble](http://github.com/yoziru/esphome-tesla-ble) and uses a similar fork of the [yoziru/tesla-ble](http://github.com/yoziru/tesla-ble) library.
+
+| Controls | Sensors-1 | Sensors-2| Diagnostic |
+| - | - | - | - |
+| <img src="./docs/ha-controls.png"> | <img src="./docs/ha-sensors1.png"> | <img src="./docs/ha-sensors2.png"> | <img src="./docs/ha-diagnostic.png"> |
+
+## Features
+
+### Controls
+
+These are implemented as switches, covers, buttons or numbers. Where indicated, these use the current sensor value for the control (but be aware that changing a value/state has a delay before it is reflected in the corresponding sensor - it takes time to send the messages to the vehicle to make the control and then read back the new value - it might look like the control has been rejected as the value reverts to the previous value; be patient!).
+
+- Open/close boot (cover)
+- Open/close charge port flap. Uses current sensor value (cover)
+- Turn on/off charger (switch)
+- Set charging amps (number)
+- Set charging limit (%).  Uses current sensor value (number)
+- Turn on/off climate. Uses current sensor value (switch)
+- Turn on/off defrost. Uses current sensor value (switch)
+- Flash lights (button)
+- Open frunk. Open only (cover)
+- Lock/unlock the car (lock)
+- Turn on/off sentry mode
+- Sound horn (button)
+- Turn on/off steering wheel heater (switch)
+- Unlatch driver door (button). This is disabled by default as it cannot be undone (eg if you're on holiday and, say your car is on your drive, if you accidentally action this button your driver door will unlatch and you can only re-close it physically!) 
+- Unlock charge port (button)
+- Vent/close windows (cover)
+- Wake up vehicle (button)
+
+### Vehicle Information Sensors
+
+There are two categories, those available even when asleep and those only when awake.
+
+- Always available:
+  - Asleep/awake
+  - Doors locked/unlocked
+  - User present/not present
+- Only when awake:
+  - Boot state open/closed
+  - Charge current (Amps)
+  - Charge distance added (miles)
+  - Charge energy added (kWh)
+  - Charging flap open/closed
+  - Charge level (%)
+  - Charge limit (%)
+  - Charge power (kW)
+  - Charge voltage (V)
+  - Charging state (eg Stopped, Charging, Complete)
+  - Climate on/off
+  - Current limit setting (Amps)
+  - Defrost state on/off
+  - Doors locked/unlocked
+  - Exterior temperature (°C)
+  - Frunk open/closed
+  - Interior temperature (°C)
+  - Last update (the last time a response was received from the Infotainment system, does not go "Unknown" once a response has been received)
+  - Minutes to limit (time to charge limit, multiples of 5 minutes)
+  - Odometer (miles)
+  - Range (miles)
+  - Shift state (eg Invalid, R, N, D)
+  - Windows open/closed
+
+### Diagnostics
+
+These are the diagnostic button actions:
+
+- Force data update (wakes the car and reads all sensors)
+- Pair BLE key with vehicle
+- Regenerate key - will require repairing
+- Restart ESP board
+
+### Configuration
+
+There are five number and two switch actions that allow the dynamic update of the polling parameters (see below). These are disabled by default as I recommend they should be changed through yaml but they are useful for tuning/debugging your setup. Note there is no equivalent to the `update_interval` parameter - this can still only be updated through yaml (and so a re-build). The following lists them with the equivalent polling parameter:
+
+- Post wake poll time = post_wake_poll_time (number)
+- Poll data period = poll_data_period (number)
+- Poll asleep period = poll_asleep_period (number)
+- Poll charging period = poll_charging_period (number)
+- BLE disconnected min time = ble_disconnected_min_time (number)
+- Fast poll if unlocked = fast_poll_if_unlocked (switch)
+- Wake on boot = wake_on_boot (switch)
+
+## Hardware
+
+- ESP32
+- [M5Stack Atom S3](https://docs.m5stack.com/en/core/AtomS3)
+- Alternatively, [M5Stack Atom S3-Lite](https://docs.m5stack.com/en/core/AtomS3%20Lite)
+- Alternatively, [M5Stack Nano C6](https://docs.m5stack.com/en/core/M5NanoC6)
+- USB-C cable to flash conveniently the M5Stack of your choice
+
+## Usage
+
+### Vehicle data polling
+
+There are several key parameters that determine the polling activity as follows:
+
+| Name | Type | Default | Supported options | Description |
+| --- | --- | --- | --- | --- |
+|`update_interval`|number|10s|any interval|This is the base polling rate in seconds. **No other polls can happen faster than this even if you configure them shorter.** The base polling checks the overall status using the car’s VCSEC system (Vehicle Controller and Safety Electronics Controller, the central electronic control unit of a Tesla vehicle). It is polled at this rate and does not wake the car when asleep or prevent the car from going to sleep.|
+|`post_wake_poll_time`|number|300|>0 seconds|If the vehicle wakes up, it will be detected and the vehicle will be polled for data at a rate specified in `poll_data_period` for at least this number of seconds. After this, polling will fallback to a rate specified in `poll_asleep_period`. E.g. Suppose `post_wake_poll_time`=300, `poll_data_period`=60 and `poll_asleep_period`=120. In this case, when the care awakes, initially data will be polled each 60s for the first 300s. Then polling will continue each 120s.|
+|`poll_data_period`|number|60|>0 seconds|The vehicle is polled every this parameter seconds after becoming awake for a period of `post_wake_poll_time` seconds. Note the vehicle can stay awake if this is set too short.|
+|`poll_asleep_period`|number|60|>0 seconds|The vehicle is polled every this parameter seconds while being asleep and beyond the `post_wake_poll_time` after awakening. If set too short it can prevent the vehicle falling asleep.|
+|`poll_charging_period`|number|10|>0 seconds|While charging, the car can be polled more frequently if desired using this parameter.|
+|`ble_disconnected_min_time`|number|300|>0 seconds|Sensors will only be set to *Unknown* if the BLE connection remains disconnected for at least this time (useful if you have a slightly flakey BLE connection to your vehicle). Setting it to zero means sensors will be set to *Unknown* as soon as the BLE connection disconnects.|
+|`fast_poll_if_unlocked`|number|0|0, >0|Controls whether fast polls are enabled when unlocked. If the vehicle is unlocked (and `fast_poll_if_unlocked` > 0) or a person is detected as present in the vehicle, the vehicle will be polled at `update_interval` until it is locked and/or no person is present in the vehicle. This could be useful if you wish to quickly detect a change in the vehicle (for example, I use it to detect when it is put into gear so I can trigger an automation to open my electric gate). Set to 0 to disable, any value > 0 to enable.|
+|`wake_on_boot`|number|0|0, >0|Controls whether the car is woken when the board restarts. Set to 0 to not wake, any value > 0 to wake.|
+
+Note that if the other parameters are not multiples of `update_interval`, the timings will be longer than expected. For example, if `update_interval` is set to 30s and `poll_data_period` is set to 75s, then the effective `poll_data_period` will be 90s.
+
+## Miles vs Km
+
+By default the car reports miles, so this integration returns miles. In home assistant you can edit the sensor and select the preferred unit of measurement there.
+
+## Pre-requisites
+
+**Recommended path**
+- Home Assistant [Add-On Esphome Device Builder](https://esphome.io/guides/getting_started_hassio#installing-esphome-device-builder)
+
+**Alternative**
+- Python 3.10+
+- GNU Make
+
+## Finding the BLE MAC address of your vehicle
+
+**Recommended path**
+
+Use an appropriate BLE app on your phone (eg BLE Scanner) to scan for the BLE devices nearby (so be close to your car). You should see your car in the list of devices (its name will begin with an 'S') with the MAC address displayed.
+Copy and rename `secrets.yaml.example` to `secrets.yaml` and update it with your WiFi credentials (`wifi_ssid` and `wifi_password`) and vehicle VIN (`tesla_vin`) and BLE MAC adress (`ble_mac_address`).
+
+**Alternative**
+
+Build the scanner in the [`ble-scanner.yml`](./ble-scanner.yml) file. Once built, it will start scanning and print out the MAC address of any Tesla vehicles found in the logs. Building does take some time.
+
+The following is the original method. I have never tried this and I do not maintain the associated file. I therefore do not recommend this but have left it here in case there are any people left who still use it.
+
+1. Copy and rename `secrets.yaml.example` to `secrets.yaml` and update it with your WiFi credentials (`wifi_ssid` and `wifi_password`) and vehicle VIN (`tesla_vin`).
+1. Enable the `tesla_ble_listener` package in `packages/base.yml` by uncommenting the `listener: !include listener.yml` line.
+1. Build and flash the firmware to your ESP32 device. See the 'Building and flashing ESP32 firmware' section below.
+1. Open the ESPHome logs in Home Assistant and wake it up. Watch for the "Found Tesla vehicle" message, which will contain the BLE MAC address of your vehicle.
+    > Note: The vehicle must be in range and awake for the BLE MAC address to be discovered. If the vehicle is not awake, open the Tesla app and run any command
+
+    ```log
+    [00:00:00][D][tesla_ble_listener:044]: Parsing device: [CC:BB:D1:E2:34:F0]: BLE Device name 1
+    [00:00:00][D][tesla_ble_listener:044]: Parsing device: [19:8A:BB:C3:D2:1F]: 
+    [00:00:00][D][tesla_ble_listener:044]: Parsing device: [19:8A:BB:C3:D2:1F]:
+    [00:00:00][D][tesla_ble_listener:044]: Parsing device: [F5:4E:3D:C2:1B:A0]: BLE Device name 2
+    [00:00:00][D][tesla_ble_listener:044]: Parsing device: [A0:B1:C2:D3:E4:F5]: S1a87a5a75f3df858C
+    [00:00:00][I][tesla_ble_listener:054]: Found Tesla vehicle | Name: S1a87a5a75f3df858C | MAC: A0:B1:C2:D3:E4:F5
+    ```
+
+1. Clean up your environment before the next step by disabling the `tesla_ble_listener` package in `packages/base.yml` and running
+
+    ```sh
+    make clean
+    ```
+
+## Building and flashing ESP32 firmware
+
+**Recommended path**
+
+For an example ESPHome dashboard, see [`tesla-ble-example.yml`](./tesla-ble.example.yml). Please always start from this. I strongly recommend building this using the ESPHome Device Builder add-on in Home Assistant as this makes building and re-building (eg for updates) much easier.
+If you have limited experience with flashing ESP32 devices and want to get more familiar, check Lazy Tech Geek's video https://www.youtube.com/watch?v=XMpNJgozF-c
+
+**Alternative**
+
+The following are instructions if you use `make`. I have never used these so cannot vouch for their accuracy (as I said above, it's far easier to use the ESPHome Device Builder add-on in Home Assistant). I welcome any feedback on improving/correcting these instructions - please raise an issue for it.
+
+1. Connect your ESP32 device to your computer via USB
+1. Copy and rename `secrets.yaml.example` to `secrets.yaml` and update it with your WiFi credentials (`wifi_ssid` and `wifi_password`) and vehicle details (`ble_mac_address` and `tesla_vin`)
+1. Build the image with [ESPHome](https://esphome.io/guides/getting_started_command_line.html). Alternate boards are listed in the `boards/` directory.
+
+    ```sh
+    make compile BOARD=m5stack-nanoc6
+    ```
+
+1. Upload/flash the firmware to the board.
+
+    ```sh
+    make upload BOARD=m5stack-nanoc6
+    ```
+
+1. After flashing, you can use the log command to monitor the logs from the device. The host suffix is the last part of the device name in the ESPHome dashboard (e.g. `5b2ac7`).
+
+    ```sh
+    make logs HOST_SUFFIX=-5b2ac7
+    ```
+
+1. For updating your device, you can OTA update over local WiFi using the same host suffix:
+
+    ```sh
+    make upload HOST_SUFFIX=-5b2ac7
+    ```
+
+> Note: the make commands are just a wrapper around the `esphome` command. You can also use the `esphome` commands directly if you prefer (e.g. `esphome compile tesla-ble-m5stack-nanoc6.yml`)
+
+## Adding the device to Home Assistant
+
+1. In Home Assistant, go to Settings > Devices & Services. If your device is discovered automatically, you can add it by clicking the "Configure" button by the discovered device. If not, click the "+ Add integration" button and select "ESPHome" as the integration and enter the IP address of your device.
+2. Enter the API encryption key from the `secrets.yaml` file when prompted.
+3. That's it! You should now see the device in Home Assistant and be able to control it.
+
+## Pairing the BLE key with your vehicle
+
+1. Make sure your ESP32 device is close to the car (check the "BLE Signal" sensor) and the BLE MAC address and VIN in `secrets.yaml` is correct. IT IS ESSENTIAL THESE ARE CORRECT - YOUR CAR WILL NOT PAIR OTHERWISE.
+1. Get into your vehicle
+1. In Home Assistant, go to Settings > Devices & Services > ESPHome, choose your Tesla BLE device and click "Pair BLE key"
+1. Tap your NFC card to your car's center console
+1. A prompt will appear on the screen of your car asking if you want to pair the key
+    > Note: if the popup does not appear, you may need to press "Pair BLE key" and tap your card again
+
+    <img src="./docs/vehicle-pair-request.png" width="500">
+
+1. Hit confirm on the screen
+1. To verify the key was added, tap Controls > Locks, and you should see a new key named "Unknown device" in the list
+1. [optional] Rename your key to "ESPHome BLE" to make it easier to identify
+
+    <img src="./docs/vehicle-locks.png" width="500">
+
+[commits-shield]: https://img.shields.io/github/commit-activity/y/PedroKTFC/esphome-tesla-ble
+[commits]: https://github.com/PedroKTFC/esphome-tesla-ble/commits/main
+[releases-shield]: https://img.shields.io/github/v/release/PedroKTFC/esphome-tesla-ble
+[releases]: https://github.com/Blackymas/PedroKTFC/esphome-tesla-ble
+[last-commit-shield]: https://img.shields.io/github/last-commit/PedroKTFC/esphome-tesla-ble
+[platform-shield]: https://img.shields.io/badge/platform-Home%20Assistant%20&%20ESPHome-blue
+