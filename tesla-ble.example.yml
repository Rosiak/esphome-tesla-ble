--- conflicted
+++ resolved
@@ -35,11 +35,7 @@
   friendly_name: ${friendly_name}
   libraries:
     - https://github.com/PedroKTFC/tesla-ble.git
-<<<<<<< HEAD
- 
-=======
-   
->>>>>>> a9a071ab
+
 tesla_ble_vehicle:
   odometer:
     name: "Odometer" # Rename if desired
