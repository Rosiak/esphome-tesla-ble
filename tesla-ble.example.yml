--- conflicted
+++ resolved
@@ -5,14 +5,9 @@
   ble_mac_address: !secret ble_mac_address
   tesla_vin: !secret tesla_vin
   charging_amps_max: "32"
-<<<<<<< HEAD
 # The following shows the default board and variant settings. Uncomment and change them if they are not appropriate for your board:
   #board: "esp32dev"
   #variant: "ESP32"
-=======
-#  ble_components: [tesla_ble_listener] # Uncomment this line to enable the listener (also uncomment the listener below
->>>>>>> b5ea4da6
-
 
 api:
   encryption:
@@ -23,7 +18,7 @@
   common: github://PedroKTFC/esphome-tesla-ble/packages/common.yml
   project: github://PedroKTFC/esphome-tesla-ble/packages/project.yml
   client: github://PedroKTFC/esphome-tesla-ble/packages/client.yml
-  # listener: github://PedroKTFC/esphome-tesla-ble/packages/listener.yml # Uncomment this to scan find your VIN BLE MAC address (see also ble_components substitution)
+  # listener: github://PedroKTFC/esphome-tesla-ble/packages/listener.yml # Uncomment this to scan find your VIN BLE MAC address
 
 # The following shows how to change the name of a sensor and how to change any of the parameters.
 # tesla_ble_vehicle: # THIS LINE MUST BE UNCOMMENTED IF ANY OF THE CHANGES BELOW ARE WANTED
